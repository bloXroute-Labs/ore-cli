use std::{str::FromStr, time::Duration};

use chrono::Local;
use colored::*;
use indicatif::ProgressBar;
use ore_api::error::OreError;
use rand::seq::SliceRandom;
use solana_client::{
    client_error::{ClientError, ClientErrorKind, Result as ClientResult},
    rpc_config::RpcSendTransactionConfig,
};
use solana_program::{
    instruction::Instruction,
    native_token::{lamports_to_sol, sol_to_lamports},
    pubkey::Pubkey,
    system_instruction::transfer,
};
use solana_rpc_client::spinner;
use solana_sdk::{
    commitment_config::CommitmentLevel,
    compute_budget::ComputeBudgetInstruction,
    signature::{Signature, Signer},
    transaction::Transaction,
};
use solana_transaction_status::{TransactionConfirmationStatus, UiTransactionEncoding};

use crate::utils::get_latest_blockhash_with_retries;
use crate::Miner;

const MIN_SOL_BALANCE: f64 = 0.005;

const RPC_RETRIES: usize = 0;
const _SIMULATION_RETRIES: usize = 4;
const GATEWAY_RETRIES: usize = 150;
const CONFIRM_RETRIES: usize = 1;

<<<<<<< HEAD
const CONFIRM_DELAY: u64 = 0;
const GATEWAY_DELAY: u64 = 300;
=======
const CONFIRM_DELAY: u64 = 500;
const GATEWAY_DELAY: u64 = 0;
>>>>>>> 9f2aa573

pub enum ComputeBudget {
    #[allow(dead_code)]
    Dynamic,
    Fixed(u32),
}

impl Miner {
    pub async fn send_and_confirm(
        &self,
        ixs: &[Instruction],
        compute_budget: ComputeBudget,
        skip_confirm: bool,
    ) -> ClientResult<Signature> {
        let progress_bar = spinner::new_progress_bar();
        let signer = self.signer();
        let client = self.rpc_client.clone();
        let fee_payer = self.fee_payer();
        let mut send_client = self.rpc_client.clone();

        // Return error, if balance is zero
        if let Ok(balance) = client.get_balance(&fee_payer.pubkey()).await {
            if balance <= sol_to_lamports(MIN_SOL_BALANCE) {
                panic!(
                    "{} Insufficient balance: {} SOL\nPlease top up with at least {} SOL",
                    "ERROR".bold().red(),
                    lamports_to_sol(balance),
                    MIN_SOL_BALANCE
                );
            }
        }

        // Set compute units
        let mut final_ixs = vec![];
        match compute_budget {
            ComputeBudget::Dynamic => {
                todo!("simulate tx")
            }
            ComputeBudget::Fixed(cus) => {
                final_ixs.push(ComputeBudgetInstruction::set_compute_unit_limit(cus))
            }
        }

        let priority_fee = match &self.dynamic_fee_url {
            Some(_) => self.dynamic_fee().await,
            None => self.priority_fee.unwrap_or(0),
        };

        final_ixs.push(ComputeBudgetInstruction::set_compute_unit_price(
            priority_fee,
        ));
        final_ixs.extend_from_slice(ixs);

        // Add jito tip
        let jito_tip = *self.tip.read().unwrap();
        if jito_tip > 0 {
            send_client = self.jito_client.clone();
        }
        if jito_tip > 0 {
            let tip_accounts = [
                "96gYZGLnJYVFmbjzopPSU6QiEV5fGqZNyN9nmNhvrZU5",
                "HFqU5x63VTqvQss8hp11i4wVV8bD44PvwucfZ2bU7gRe",
                "Cw8CFyM9FkoMi7K7Crf6HNQqf4uEMzpKw6QNghXLvLkY",
                "ADaUMid9yfUytqMBgopwjb2DTLSokTSzL1zt6iGPaS49",
                "DfXygSm4jCyNCybVYYK6DwvWqjKee8pbDmJGcLWNDXjh",
                "ADuUkR4vqLUMWXxW9gh6D6L8pMSawimctcNZ5pGwDcEt",
                "DttWaMuVvTiduZRnguLF7jNxTgiMBZ1hyAumKUiL2KRL",
                "3AVi9Tg9Uo68tJfuvoKvqKNWKkC5wPdSSdeBnizKZ6jT",
            ];
            final_ixs.push(transfer(
                &signer.pubkey(),
                &Pubkey::from_str(
                    &tip_accounts
                        .choose(&mut rand::thread_rng())
                        .unwrap()
                        .to_string(),
                )
                .unwrap(),
                jito_tip,
            ));
            progress_bar.println(format!("  Jito tip: {} SOL", lamports_to_sol(jito_tip)));
        }

        // Build tx
        let send_cfg = RpcSendTransactionConfig {
            skip_preflight: true,
            preflight_commitment: Some(CommitmentLevel::Confirmed),
            encoding: Some(UiTransactionEncoding::Base64),
            max_retries: Some(RPC_RETRIES),
            min_context_slot: None,
        };
        let mut tx = Transaction::new_with_payer(&final_ixs, Some(&fee_payer.pubkey()));

        // Sign tx
        let (hash, _slot) = client
            .get_latest_blockhash_with_commitment(self.rpc_client.commitment())
            .await
            .unwrap();

        if signer.pubkey() == fee_payer.pubkey() {
            tx.sign(&[&signer], hash);
        } else {
            tx.sign(&[&signer, &fee_payer], hash);
        }

        // Submit tx
        let mut attempts = 0;
        loop {
<<<<<<< HEAD
            let message = match &self.dynamic_fee_url {
                Some(_) => format!(
                    "Submitting transaction... (attempt {} with dynamic priority fee of {} via {})",
                    attempts,
                    priority_fee,
                    self.dynamic_fee_strategy.as_ref().unwrap()
                ),
                None => format!(
                    "Submitting transaction... (attempt {} with static priority fee of {})",
                    attempts, priority_fee
                ),
            };

            progress_bar.set_message(message);

            match client.send_transaction_with_config(&tx, send_cfg).await {
=======
            progress_bar.set_message(format!("Submitting transaction... (attempt {})", attempts,));

            // Sign tx with a new blockhash (after approximately ~45 sec)
            if attempts % 10 == 0 {
                // Reset the compute unit price
                if self.dynamic_fee {
                    let fee = match self.dynamic_fee().await {
                        Ok(fee) => {
                            progress_bar.println(format!("  Priority fee: {} microlamports", fee));
                            fee
                        }
                        Err(err) => {
                            let fee = self.priority_fee.unwrap_or(0);
                            log_warning(
                                &progress_bar,
                                &format!(
                                    "{} Falling back to static value: {} microlamports",
                                    err, fee
                                ),
                            );
                            fee
                        }
                    };

                    final_ixs.remove(1);
                    final_ixs.insert(1, ComputeBudgetInstruction::set_compute_unit_price(fee));
                    tx = Transaction::new_with_payer(&final_ixs, Some(&fee_payer.pubkey()));
                }

                // Resign the tx
                let (hash, _slot) = get_latest_blockhash_with_retries(&client).await?;
                if signer.pubkey() == fee_payer.pubkey() {
                    tx.sign(&[&signer], hash);
                } else {
                    tx.sign(&[&signer, &fee_payer], hash);
                }
            }

            // Send transaction
            attempts += 1;
            match send_client
                .send_transaction_with_config(&tx, send_cfg)
                .await
            {
>>>>>>> 9f2aa573
                Ok(sig) => {
                    // Skip confirmation
                    if skip_confirm {
                        progress_bar.finish_with_message(format!("Sent: {}", sig));
                        return Ok(sig);
                    }

<<<<<<< HEAD
                    // Confirm the tx landed
                    for _ in 0..CONFIRM_RETRIES {
=======
                    // Confirm transaction
                    'confirm: for _ in 0..CONFIRM_RETRIES {
>>>>>>> 9f2aa573
                        std::thread::sleep(Duration::from_millis(CONFIRM_DELAY));
                        match client.get_signature_statuses(&[sig]).await {
                            Ok(signature_statuses) => {
                                for status in signature_statuses.value {
                                    if let Some(status) = status {
                                        if let Some(err) = status.err {
                                            match err {
                                                // Instruction error
                                                solana_sdk::transaction::TransactionError::InstructionError(_, err) => {
                                                    match err {
                                                        // Custom instruction error, parse into OreError
                                                        solana_program::instruction::InstructionError::Custom(err_code) => {
                                                            match err_code {
                                                                e if e == OreError::NeedsReset as u32 => {
                                                                    attempts = 0;
                                                                    log_error(&progress_bar, "Needs reset. Retrying...", false);
                                                                    break 'confirm;
                                                                },
                                                                _ => {
                                                                    log_error(&progress_bar, &err.to_string(), true);
                                                                    return Err(ClientError {
                                                                        request: None,
                                                                        kind: ClientErrorKind::Custom(err.to_string()),
                                                                    });
                                                                }
                                                            }
                                                        },

                                                        // Non custom instruction error, return
                                                        _ => {
                                                            log_error(&progress_bar, &err.to_string(), true);
                                                            return Err(ClientError {
                                                                request: None,
                                                                kind: ClientErrorKind::Custom(err.to_string()),
                                                            });
                                                        }
                                                    }
                                                },

                                                // Non instruction error, return
                                                _ => {
                                                    log_error(&progress_bar, &err.to_string(), true);
                                                    return Err(ClientError {
                                                        request: None,
                                                        kind: ClientErrorKind::Custom(err.to_string()),
                                                    });
                                                }
                                            }
                                        } else if let Some(confirmation) =
                                            status.confirmation_status
                                        {
                                            match confirmation {
                                                TransactionConfirmationStatus::Processed => {}
                                                TransactionConfirmationStatus::Confirmed
                                                | TransactionConfirmationStatus::Finalized => {
                                                    let now = Local::now();
                                                    let formatted_time =
                                                        now.format("%Y-%m-%d %H:%M:%S").to_string();
                                                    progress_bar.println(format!(
                                                        "  Timestamp: {}",
                                                        formatted_time
                                                    ));
                                                    progress_bar.finish_with_message(format!(
                                                        "{} {}",
                                                        "OK".bold().green(),
                                                        sig
                                                    ));
                                                    return Ok(sig);
                                                }
                                            }
                                        }
                                    }
                                }
                            }

                            // Handle confirmation errors
                            Err(err) => {
                                log_error(&progress_bar, &err.kind().to_string(), false);
                            }
                        }
                    }
                }

                // Handle submit errors
                Err(err) => {
                    log_error(&progress_bar, &err.kind().to_string(), false);
                }
            }

            // Retry
            std::thread::sleep(Duration::from_millis(GATEWAY_DELAY));
            if attempts > GATEWAY_RETRIES {
                log_error(&progress_bar, "Max retries", true);
                return Err(ClientError {
                    request: None,
                    kind: ClientErrorKind::Custom("Max retries".into()),
                });
            }
        }
    }

    // TODO
    fn _simulate(&self) {

        // Simulate tx
        // let mut sim_attempts = 0;
        // 'simulate: loop {
        //     let sim_res = client
        //         .simulate_transaction_with_config(
        //             &tx,
        //             RpcSimulateTransactionConfig {
        //                 sig_verify: false,
        //                 replace_recent_blockhash: true,
        //                 commitment: Some(self.rpc_client.commitment()),
        //                 encoding: Some(UiTransactionEncoding::Base64),
        //                 accounts: None,
        //                 min_context_slot: Some(slot),
        //                 inner_instructions: false,
        //             },
        //         )
        //         .await;
        //     match sim_res {
        //         Ok(sim_res) => {
        //             if let Some(err) = sim_res.value.err {
        //                 println!("Simulaton error: {:?}", err);
        //                 sim_attempts += 1;
        //             } else if let Some(units_consumed) = sim_res.value.units_consumed {
        //                 if dynamic_cus {
        //                     println!("Dynamic CUs: {:?}", units_consumed);
        //                     let cu_budget_ix = ComputeBudgetInstruction::set_compute_unit_limit(
        //                         units_consumed as u32 + 1000,
        //                     );
        //                     let cu_price_ix =
        //                         ComputeBudgetInstruction::set_compute_unit_price(self.priority_fee);
        //                     let mut final_ixs = vec![];
        //                     final_ixs.extend_from_slice(&[cu_budget_ix, cu_price_ix]);
        //                     final_ixs.extend_from_slice(ixs);
        //                     tx = Transaction::new_with_payer(&final_ixs, Some(&signer.pubkey()));
        //                 }
        //                 break 'simulate;
        //             }
        //         }
        //         Err(err) => {
        //             println!("Simulaton error: {:?}", err);
        //             sim_attempts += 1;
        //         }
        //     }

        //     // Abort if sim fails
        //     if sim_attempts.gt(&SIMULATION_RETRIES) {
        //         return Err(ClientError {
        //             request: None,
        //             kind: ClientErrorKind::Custom("Simulation failed".into()),
        //         });
        //     }
        // }
    }
}

fn log_error(progress_bar: &ProgressBar, err: &str, finish: bool) {
    if finish {
        progress_bar.finish_with_message(format!("{} {}", "ERROR".bold().red(), err));
    } else {
        progress_bar.println(format!("  {} {}", "ERROR".bold().red(), err));
    }
}

fn log_warning(progress_bar: &ProgressBar, msg: &str) {
    progress_bar.println(format!("  {} {}", "WARNING".bold().yellow(), msg));
}<|MERGE_RESOLUTION|>--- conflicted
+++ resolved
@@ -34,13 +34,8 @@
 const GATEWAY_RETRIES: usize = 150;
 const CONFIRM_RETRIES: usize = 1;
 
-<<<<<<< HEAD
-const CONFIRM_DELAY: u64 = 0;
-const GATEWAY_DELAY: u64 = 300;
-=======
 const CONFIRM_DELAY: u64 = 500;
 const GATEWAY_DELAY: u64 = 0;
->>>>>>> 9f2aa573
 
 pub enum ComputeBudget {
     #[allow(dead_code)]
@@ -149,7 +144,6 @@
         // Submit tx
         let mut attempts = 0;
         loop {
-<<<<<<< HEAD
             let message = match &self.dynamic_fee_url {
                 Some(_) => format!(
                     "Submitting transaction... (attempt {} with dynamic priority fee of {} via {})",
@@ -162,12 +156,6 @@
                     attempts, priority_fee
                 ),
             };
-
-            progress_bar.set_message(message);
-
-            match client.send_transaction_with_config(&tx, send_cfg).await {
-=======
-            progress_bar.set_message(format!("Submitting transaction... (attempt {})", attempts,));
 
             // Sign tx with a new blockhash (after approximately ~45 sec)
             if attempts % 10 == 0 {
@@ -211,7 +199,6 @@
                 .send_transaction_with_config(&tx, send_cfg)
                 .await
             {
->>>>>>> 9f2aa573
                 Ok(sig) => {
                     // Skip confirmation
                     if skip_confirm {
@@ -219,13 +206,8 @@
                         return Ok(sig);
                     }
 
-<<<<<<< HEAD
-                    // Confirm the tx landed
-                    for _ in 0..CONFIRM_RETRIES {
-=======
                     // Confirm transaction
                     'confirm: for _ in 0..CONFIRM_RETRIES {
->>>>>>> 9f2aa573
                         std::thread::sleep(Duration::from_millis(CONFIRM_DELAY));
                         match client.get_signature_statuses(&[sig]).await {
                             Ok(signature_statuses) => {
