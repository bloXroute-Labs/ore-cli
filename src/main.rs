--- conflicted
+++ resolved
@@ -108,11 +108,7 @@
     #[arg(
         long,
         value_name = "KEYPAIR_FILEPATH",
-<<<<<<< HEAD
-        help = "Filepath to keypair to use",
-=======
         help = "Filepath to signer keypair.",
->>>>>>> 9f2aa573
         global = true
     )]
     keypair: Option<String>,
@@ -120,11 +116,7 @@
     #[arg(
         long,
         value_name = "FEE_PAYER_FILEPATH",
-<<<<<<< HEAD
-        help = "Filepath to keypair to use for fee payer",
-=======
         help = "Filepath to transaction fee payer keypair.",
->>>>>>> 9f2aa573
         global = true
     )]
     fee_payer_filepath: Option<String>,
@@ -132,13 +124,8 @@
     #[arg(
         long,
         value_name = "MICROLAMPORTS",
-<<<<<<< HEAD
-        help = "Number of microlamports to pay as priority fee per transaction",
-        default_value = "0",
-=======
         help = "Price to pay for compute units. If dynamic fees are enabled, this value will be used as the cap.",
         default_value = "500000",
->>>>>>> 9f2aa573
         global = true
     )]
     priority_fee: Option<u64>,
@@ -151,24 +138,6 @@
     )]
     dynamic_fee_url: Option<String>,
 
-<<<<<<< HEAD
-    #[arg(
-        long,
-        value_name = "DYNAMIC_FEE_STRATEGY",
-        help = "Strategy to use for dynamic fee estimation. Must be one of 'helius', or 'triton'.",
-        default_value = "helius",
-        global = true
-    )]
-    dynamic_fee_strategy: Option<String>,
-    #[arg(
-        long,
-        value_name = "DYNAMIC_FEE_MAX",
-        help = "Maximum priority fee to use for dynamic fee estimation.",
-        default_value = "500000",
-        global = true
-    )]
-    dynamic_fee_max: Option<u64>,
-=======
     #[arg(long, help = "Enable dynamic priority fees", global = true)]
     dynamic_fee: bool,
 
@@ -180,7 +149,6 @@
     )]
     jito: bool,
 
->>>>>>> 9f2aa573
     #[command(subcommand)]
     command: Commands,
 }
