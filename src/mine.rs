--- conflicted
+++ resolved
@@ -17,14 +17,10 @@
 
 use crate::{
     args::MineArgs,
-<<<<<<< HEAD
-    utils::{amount_u64_to_string, get_clock, get_config, get_proof_with_authority, proof_pubkey},
-=======
     send_and_confirm::ComputeBudget,
     utils::{
         amount_u64_to_string, get_clock, get_config, get_updated_proof_with_authority, proof_pubkey,
     },
->>>>>>> 9f2aa573
     Miner,
 };
 
@@ -265,15 +261,8 @@
     1.0 + (balance as f64 / top_balance as f64).min(1.0f64)
 }
 
-<<<<<<< HEAD
-// TODO Pick a better strategy (avoid draining bus)
-fn find_bus() -> Pubkey {
-    let i = rand::thread_rng().gen_range(0..BUS_COUNT);
-    BUS_ADDRESSES[i]
-=======
 fn format_duration(seconds: u32) -> String {
     let minutes = seconds / 60;
     let remaining_seconds = seconds % 60;
     format!("{:02}:{:02}", minutes, remaining_seconds)
->>>>>>> 9f2aa573
 }