--- conflicted
+++ resolved
@@ -1,10 +1,6 @@
 [package]
 name = "ore-cli"
-<<<<<<< HEAD
-version = "2.1.3"
-=======
 version = "2.3.0"
->>>>>>> 9f2aa573
 edition = "2021"
 license = "Apache-2.0"
 description = "A command line interface for ORE cryptocurrency mining."
@@ -51,12 +47,9 @@
   "no-entrypoint",
 ] }
 tokio = "1.35.1"
-<<<<<<< HEAD
-=======
 url = "2.5"
 tokio-tungstenite = "0.16"
 serde = { version = "1.0", features = ["derive"] }
->>>>>>> 9f2aa573
 
 # [patch.crates-io]
 # drillx = { path = "../drillx/drillx" }
